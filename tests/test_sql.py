"""
Tests for `sql` module
"""

# Copyright (C) 2009-2015 Thomas Aglassinger
#
# This program is free software: you can redistribute it and/or modify it
# under the terms of the GNU Lesser General Public License as published by
# the Free Software Foundation, either version 3 of the License, or (at your
# option) any later version.
#
# This program is distributed in the hope that it will be useful, but WITHOUT
# ANY WARRANTY; without even the implied warranty of MERCHANTABILITY or
# FITNESS FOR A PARTICULAR PURPOSE.  See the GNU Lesser General Public License
# for more details.
#
# You should have received a copy of the GNU Lesser General Public License
# along with this program.  If not, see <http://www.gnu.org/licenses/>.
from __future__ import absolute_import
from __future__ import division
from __future__ import print_function
from __future__ import unicode_literals

from cutplace import data
from cutplace import fields
from cutplace import interface
from cutplace import sql
from cutplace import validio
from tests import dev_test

import sqlite3
import unittest

_ANY_FORMAT = data.DataFormat(data.FORMAT_DELIMITED)
_FIXED_FORMAT = data.DataFormat(data.FORMAT_FIXED)


class SqlFactoryTest(unittest.TestCase):

    """
    Tests for sql factory
    """
    _TEST_ENCODING = "cp1252"

    def test_can_create_sql_factory(self):
        cid = interface.Cid()
        cid.read('customers', [
            ['D', 'Format', 'delimited'],
            ['D', 'Line delimiter', 'any'],
            ['D', 'Item delimiter', ','],
            ['D', 'Quote character', '"'],
            ['D', 'Escape character', '\\'],
            ['D', 'Encoding', 'ISO-8859-1'],
            ['D', 'Allowed characters', '32:'],
            ['F', 'branch_id', '38123', '', '', 'RegEx'],
            ['F', 'customer_id', '12345', '', '', 'Integer', '0...99999'],
            ['F', 'first_name', 'John', 'X', '', 'Text'],
            ['F', 'surname', 'Doe', '', '1...60', 'Text'],
            ['F', 'gender', 'male', '', '', 'Choice', 'male, female, unknown'],
            ['F', 'date_of_birth', '03.11.1969', '', '', 'DateTime', 'DD.MM.YYYY'],
<<<<<<< HEAD
=======
        ])

        sql_factory = sql.SqlFactory(cid, 'customers')
        self.assertEqual(cid.field_names, sql_factory.cid._field_names)

    def test_can_create_sql_create_statement(self):
        cid = interface.Cid()
        cid.read('customers', [
            ['D', 'Format', 'delimited'],
            ['D', 'Line delimiter', 'any'],
            ['D', 'Item delimiter', ','],
            ['D', 'Quote character', '"'],
            ['D', 'Escape character', '\\'],
            ['D', 'Encoding', 'ISO-8859-1'],
            ['D', 'Allowed characters', '32:'],
            ['F', 'branch_id', '38123', '', '', 'RegEx'],
            ['F', 'customer_id', '12345', '', '', 'Integer', '0...99999'],
            ['F', 'first_name', 'John', 'X', '', 'Text'],
            ['F', 'surname', 'Doe', '', '1...60', 'Text'],
            ['F', 'gender', 'male', '', '', 'Choice', 'male, female, unknown'],
            ['F', 'date_of_birth', '03.11.1969', '', '', 'DateTime', 'DD.MM.YYYY'],
>>>>>>> f1444be3
        ])

        sql_factory = sql.SqlFactory(cid, 'customers')
        self.maxDiff = None
        self.assertEqual(
<<<<<<< HEAD
            sql.as_sql_create_table(cid_reader, sql.MYSQL),
            "create table customers (\nbranch_id varchar(255) not null,"
            "\ncustomer_id integer not null,\nfirst_name varchar(255),"
            "\nsurname varchar(60) not null,\ngender varchar(255) not null,"
            "\ndate_of_birth date not null,"
            "\nconstraint chk_customer_id check( ( customer_id between 0 and 99999 ) ),"
            "\nconstraint chk_length_surname check (length(surname >= 1) and length(surname <= 60)),"
            "\nconstraint chk_rule_gender check( gender in ('male','female','unknown') )\n);")

        print(sql.as_sql_create_table(cid_reader, sql.MYSQL))

        # check if create insert statements works
        with validio.Reader(cid_reader, dev_test.path_to_test_data("valid_customers.csv")) as reader:
            print('\n'.join(list(sql.as_sql_create_inserts(cid_reader, reader))))
            self.assertEqual(
                list(sql.as_sql_create_inserts(cid_reader, reader)),
                ["insert into customers(branch_id, customer_id, first_name, surname, gender, date_of_birth) "
                 "values ('38000', 23, 'John', 'Doe', 'male', '08.03.1957');",
                 "insert into customers(branch_id, customer_id, first_name, surname, gender, date_of_birth) "
                 "values ('38000', 59, 'Jane', 'Miller', 'female', '04.10.1946');",
                 "insert into customers(branch_id, customer_id, first_name, surname, gender, date_of_birth) "
                 "values ('38053', 17, 'Mike', 'Webster', 'male', '23.12.1974');"])
=======
            sql_factory.create_table_statement(),
            "create table customers (\nbranch_id varchar not null,"
            "\ncustomer_id int not null,\nfirst_name varchar,"
            "\nsurname varchar(60) not null,\ngender varchar not null,"
            "\ndate_of_birth date not null);")

    def test_can_create_sql_create_statement_for_sqlite(self):
        cid = interface.Cid()
        cid.read('customers', [
            ['D', 'Format', 'delimited'],
            ['D', 'Line delimiter', 'any'],
            ['D', 'Item delimiter', ','],
            ['D', 'Quote character', '"'],
            ['D', 'Escape character', '\\'],
            ['D', 'Encoding', 'ISO-8859-1'],
            ['D', 'Allowed characters', '32:'],
            ['F', 'branch_id', '38123', '', '', 'RegEx'],
            ['F', 'customer_id', '12345', '', '', 'Integer', '0...99999'],
            ['F', 'first_name', 'John', 'X', '', 'Text'],
            ['F', 'surname', 'Doe', '', '1...60', 'Text'],
            ['F', 'gender', 'male', '', '', 'Choice', 'male, female, unknown'],
            ['F', 'date_of_birth', '03.11.1969', '', '', 'DateTime', 'DD.MM.YYYY'],
        ])

        sql_factory = sql.SqlFactory(cid, 'customers')

        temp_database = None

        try:
            temp_database = sqlite3.connect(":memory:")
            cursor = temp_database.cursor()

            cursor.execute(sql_factory.create_table_statement())

        except sqlite3.Error as err:
            self.fail()
            return err

    def test_can_create_char_field(self):
        cid = interface.Cid()
        cid.read('customers', [
            ['D', 'Format', 'delimited'],
            ['D', 'Line delimiter', 'any'],
            ['D', 'Item delimiter', ','],
            ['D', 'Quote character', '"'],
            ['D', 'Escape character', '\\'],
            ['D', 'Encoding', 'ISO-8859-1'],
            ['D', 'Allowed characters', '32:'],
            ['F', 'surname', 'Doe', 'x', '1...60', 'Text'],
        ])

        sql_factory = sql.SqlFactory(cid, 'customers')

        for field in sql_factory.sql_fields():
            self.assertEqual(field[1], 'varchar')
            self.assertEqual(field[2], 60)
            self.assertEqual(field[4], True)

    def test_can_create_int_field(self):
        cid = interface.Cid()
        cid.read('customers', [
            ['D', 'Format', 'delimited'],
            ['D', 'Line delimiter', 'any'],
            ['D', 'Item delimiter', ','],
            ['D', 'Quote character', '"'],
            ['D', 'Escape character', '\\'],
            ['D', 'Encoding', 'ISO-8859-1'],
            ['D', 'Allowed characters', '32:'],
            ['F', 'customer_id', '12345', '', '', 'Integer', '0...99999'],
        ])

        sql_factory = sql.SqlFactory(cid, 'customers')

        for field in sql_factory.sql_fields():
            self.assertEqual(field[1], 'int')
            self.assertEqual(field[4], False)

    def test_can_create_date_field(self):
        cid = interface.Cid()
        cid.read('customers', [
            ['D', 'Format', 'delimited'],
            ['D', 'Line delimiter', 'any'],
            ['D', 'Item delimiter', ','],
            ['D', 'Quote character', '"'],
            ['D', 'Escape character', '\\'],
            ['D', 'Encoding', 'ISO-8859-1'],
            ['D', 'Allowed characters', '32:'],
            ['F', 'date_of_birth', '03.11.1969', '', '', 'DateTime', 'DD.MM.YYYY'],
        ])

        sql_factory = sql.SqlFactory(cid, 'customers')

        for field in sql_factory.sql_fields():
            self.assertEqual(field[1], 'date')
            self.assertEqual(field[4], False)

    def test_can_create_decimal_field(self):
        cid = interface.Cid()
        cid.read('customers', [
            ['D', 'Format', 'delimited'],
            ['D', 'Line delimiter', 'any'],
            ['D', 'Item delimiter', ','],
            ['D', 'Quote character', '"'],
            ['D', 'Escape character', '\\'],
            ['D', 'Encoding', 'ISO-8859-1'],
            ['D', 'Allowed characters', '32:'],
            ['F', 'latitude', '1.5853', '', '', 'Decimal'],
        ])

        sql_factory = sql.SqlFactory(cid, 'customers')

        for field in sql_factory.sql_fields():
            self.assertEqual(field[1], 'decimal')
            self.assertEqual(field[4], False)
>>>>>>> f1444be3
<|MERGE_RESOLUTION|>--- conflicted
+++ resolved
@@ -58,8 +58,6 @@
             ['F', 'surname', 'Doe', '', '1...60', 'Text'],
             ['F', 'gender', 'male', '', '', 'Choice', 'male, female, unknown'],
             ['F', 'date_of_birth', '03.11.1969', '', '', 'DateTime', 'DD.MM.YYYY'],
-<<<<<<< HEAD
-=======
         ])
 
         sql_factory = sql.SqlFactory(cid, 'customers')
@@ -81,36 +79,11 @@
             ['F', 'surname', 'Doe', '', '1...60', 'Text'],
             ['F', 'gender', 'male', '', '', 'Choice', 'male, female, unknown'],
             ['F', 'date_of_birth', '03.11.1969', '', '', 'DateTime', 'DD.MM.YYYY'],
->>>>>>> f1444be3
         ])
 
         sql_factory = sql.SqlFactory(cid, 'customers')
         self.maxDiff = None
         self.assertEqual(
-<<<<<<< HEAD
-            sql.as_sql_create_table(cid_reader, sql.MYSQL),
-            "create table customers (\nbranch_id varchar(255) not null,"
-            "\ncustomer_id integer not null,\nfirst_name varchar(255),"
-            "\nsurname varchar(60) not null,\ngender varchar(255) not null,"
-            "\ndate_of_birth date not null,"
-            "\nconstraint chk_customer_id check( ( customer_id between 0 and 99999 ) ),"
-            "\nconstraint chk_length_surname check (length(surname >= 1) and length(surname <= 60)),"
-            "\nconstraint chk_rule_gender check( gender in ('male','female','unknown') )\n);")
-
-        print(sql.as_sql_create_table(cid_reader, sql.MYSQL))
-
-        # check if create insert statements works
-        with validio.Reader(cid_reader, dev_test.path_to_test_data("valid_customers.csv")) as reader:
-            print('\n'.join(list(sql.as_sql_create_inserts(cid_reader, reader))))
-            self.assertEqual(
-                list(sql.as_sql_create_inserts(cid_reader, reader)),
-                ["insert into customers(branch_id, customer_id, first_name, surname, gender, date_of_birth) "
-                 "values ('38000', 23, 'John', 'Doe', 'male', '08.03.1957');",
-                 "insert into customers(branch_id, customer_id, first_name, surname, gender, date_of_birth) "
-                 "values ('38000', 59, 'Jane', 'Miller', 'female', '04.10.1946');",
-                 "insert into customers(branch_id, customer_id, first_name, surname, gender, date_of_birth) "
-                 "values ('38053', 17, 'Mike', 'Webster', 'male', '23.12.1974');"])
-=======
             sql_factory.create_table_statement(),
             "create table customers (\nbranch_id varchar not null,"
             "\ncustomer_id int not null,\nfirst_name varchar,"
@@ -179,6 +152,7 @@
             ['D', 'Escape character', '\\'],
             ['D', 'Encoding', 'ISO-8859-1'],
             ['D', 'Allowed characters', '32:'],
+            ['F', 'branch_id', '38123', '', '', 'RegEx'],
             ['F', 'customer_id', '12345', '', '', 'Integer', '0...99999'],
         ])
 
@@ -224,5 +198,4 @@
 
         for field in sql_factory.sql_fields():
             self.assertEqual(field[1], 'decimal')
-            self.assertEqual(field[4], False)
->>>>>>> f1444be3
+            self.assertEqual(field[4], False)