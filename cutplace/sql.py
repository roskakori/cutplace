"""
Methods to create sql statements from existing fields.
"""
# Copyright (C) 2009-2013 Thomas Aglassinger
#
# This program is free software: you can redistribute it and/or modify it
# under the terms of the GNU Lesser General Public License as published by
# the Free Software Foundation, either version 3 of the License, or (at your
# option) any later version.
#
# This program is distributed in the hope that it will be useful, but WITHOUT
# ANY WARRANTY; without even the implied warranty of MERCHANTABILITY or
# FITNESS FOR A PARTICULAR PURPOSE.  See the GNU Lesser General Public License
# for more details.
#
# You should have received a copy of the GNU Lesser General Public License
# along with this program.  If not, see <http://www.gnu.org/licenses/>.
from __future__ import absolute_import
from __future__ import division
from __future__ import print_function
from __future__ import unicode_literals

import io
import logging
import os.path
<<<<<<< HEAD
import six
import sqlite3
=======
>>>>>>> f1444be3

from cutplace import _tools
from cutplace import ranges
from cutplace import rowio

# TODO: Move to module ``ranges``.
MAX_SMALLINT = 2 ** 15 - 1
MAX_INTEGER = 2 ** 31 - 1
MAX_BIGINT = 2 ** 63 - 1

#: SQL dialect: ANSI SQL
ANSI = 'ansi'
#: SQL dialect: DB2 by IBM
DB2 = "db2"
#: SQL dialect: Microsoft SQL
MSSQL = "mssql"
#: SQL dialect: ANSI MySQL / MariaDB
MYSQL = "mysql"
#: SQL dialect: Oracle
ORACLE = "oracle"

_log = logging.getLogger("cutplace")


class AnsiSqlDialect():
    def __init__(self):
        keywords_as_list = [
            'absolute', 'action', 'add', 'after', 'all', 'allocate', 'alter', 'and', 'any', 'are', 'array', 'as', 'asc',
            'asensitive', 'assertion', 'asymmetric', 'at', 'atomic', 'authorization', 'avg', 'before', 'begin', 'between',
            'bigint', 'binary', 'bit', 'bit_length', 'blob', 'boolean', 'both', 'breadth', 'by', 'call', 'called',
            'cascade', 'cascaded', 'case', 'cast', 'catalog', 'char', 'character', 'character_length', 'char_length',
            'check', 'clob', 'close', 'coalesce', 'collate', 'collation', 'column', 'commit', 'condition', 'connect',
            'connection', 'constraint', 'constraints', 'constructor', 'contains', 'continue', 'convert', 'corresponding',
            'count', 'create', 'cross', 'cube', 'current', 'current_date', 'current_default_transform_group', 'current_path',
            'current_role', 'current_time', 'current_timestamp', 'current_transform_group_for_type', 'current_user',
            'cursor', 'cycle', 'data', 'date', 'day', 'deallocate', 'dec', 'decimal', 'declare', 'default', 'deferrable',
            'deferred', 'delete', 'depth', 'deref', 'desc', 'describe', 'descriptor', 'deterministic', 'diagnostics',
            'disconnect', 'distinct', 'do', 'domain', 'double', 'drop', 'dynamic', 'each', 'element', 'else', 'elseif',
            'end', 'equals', 'escape', 'except', 'exception', 'exec', 'execute', 'exists', 'exit', 'external', 'extract',
            'false', 'fetch', 'filter', 'first', 'float', 'for', 'foreign', 'found', 'free', 'from', 'full', 'function',
            'general', 'get', 'global', 'go', 'goto', 'grant', 'group', 'grouping', 'handler', 'having', 'hold', 'hour',
            'identity', 'if', 'immediate', 'in', 'indicator', 'initially', 'inner', 'inout', 'input', 'insensitive', 'insert',
            'int', 'integer', 'intersect', 'interval', 'into', 'is', 'isolation', 'iterate', 'join', 'key', 'language',
            'large', 'last', 'lateral', 'leading', 'leave', 'left', 'level', 'like', 'local', 'localtime', 'localtimestamp',
            'locator', 'loop', 'lower', 'map', 'match', 'max', 'member', 'merge', 'method', 'min', 'minute', 'modifies',
            'module', 'month', 'multiset', 'names', 'national', 'natural', 'nchar', 'nclob', 'new', 'next', 'no', 'none',
            'not', 'null', 'nullif', 'numeric', 'object', 'octet_length', 'of', 'old', 'on', 'only', 'open', 'option',
            'or', 'order', 'ordinality', 'out', 'outer', 'output', 'over', 'overlaps', 'pad', 'parameter', 'partial',
            'partition', 'path', 'position', 'precision', 'prepare', 'preserve', 'primary', 'prior', 'privileges',
            'procedure', 'public', 'range', 'read', 'reads', 'real', 'recursive', 'ref', 'references', 'referencing',
            'relative', 'release', 'repeat', 'resignal', 'restrict', 'result', 'return', 'returns', 'revoke', 'right',
            'role', 'rollback', 'rollup', 'routine', 'row', 'rows', 'savepoint', 'schema', 'scope', 'scroll', 'search',
            'second', 'section', 'select', 'sensitive', 'session', 'session_user', 'set', 'sets', 'signal', 'similar',
            'size', 'smallint', 'some', 'space', 'specific', 'specifictype', 'sql', 'sqlcode', 'sqlerror', 'sqlexception',
            'sqlstate', 'sqlwarning', 'start', 'state', 'static', 'submultiset', 'substring', 'sum', 'symmetric', 'system',
            'system_user', 'table', 'tablesample', 'temporary', 'then', 'time', 'timestamp', 'timezone_hour', 'timezone_minute',
            'to', 'trailing', 'transaction', 'translate', 'translation', 'treat', 'trigger', 'trim', 'true', 'under', 'undo',
            'union', 'unique', 'unknown', 'unnest', 'until', 'update', 'upper', 'usage', 'user', 'using', 'value', 'values',
            'varchar', 'varying', 'view', 'when', 'whenever', 'where', 'while', 'window', 'with', 'within', 'without',
            'work', 'write', 'year', 'zone']

        self._keywords = set(keywords_as_list)

    @property
    def keywords(self):
        return self._keywords

    def sql_type(self, sql_ansi_type):
        """Same kind of tuple as with py:meth`fields.AbstractFieldFormat.sql_ansi_type().`"""
        return sql_ansi_type

    def sql_escaped(self, text):
        # TODO: Escape characters < 32.
        return "'" + text.replace("'", "''") + "'"

    def is_keyword(self, word):
        assert word is not None
        return word.lower() in self.keywords


class OracleSqlDialect(AnsiSqlDialect):

    def __init__(self):
        keywords_as_list = [
            'a', 'add', 'agent', 'aggregate', 'all', 'alter', 'and', 'any', 'array', 'arrow', 'as',
            'asc', 'at', 'attribute', 'authid', 'avg', 'begin', 'between', 'bfile_base', 'binary', 'blob_base', 'block',
            'body', 'both', 'bound', 'bulk', 'by', 'byte', 'c', 'call', 'calling', 'cascade', 'case', 'char', 'character',
            'charset', 'charsetform', 'charsetid', 'char_base', 'check', 'clob_base', 'close', 'cluster', 'clusters',
            'colauth', 'collect', 'columns', 'comment', 'commit', 'committed', 'compiled', 'compress', 'connect', 'constant',
            'constructor', 'context', 'convert', 'count', 'crash', 'create', 'current', 'cursor', 'customdatum', 'dangling',
            'data', 'date', 'date_base', 'day', 'decimal', 'declare', 'default', 'define', 'delete', 'desc', 'deterministic',
            'distinct', 'double', 'drop', 'duration', 'element', 'else', 'elsif', 'empty', 'end', 'escape', 'except',
            'exception', 'exceptions', 'exclusive', 'execute', 'exists', 'exit', 'external', 'fetch', 'final', 'fixed',
            'float', 'for', 'forall', 'force', 'form', 'from', 'function', 'general', 'goto', 'grant', 'group', 'hash',
            'having', 'heap', 'hidden', 'hour', 'identified', 'if', 'immediate', 'in', 'including', 'index', 'indexes',
            'indicator', 'indices', 'infinite', 'insert', 'instantiable', 'int', 'interface', 'intersect', 'interval',
            'into', 'invalidate', 'is', 'isolation', 'java', 'language', 'large', 'leading', 'length', 'level', 'library',
            'like', 'like2', 'like4', 'likec', 'limit', 'limited', 'local', 'lock', 'long', 'loop', 'map', 'max', 'maxlen',
            'member', 'merge', 'min', 'minus', 'minute', 'mod', 'mode', 'modify', 'month', 'multiset', 'name', 'nan',
            'national', 'native', 'nchar', 'new', 'nocompress', 'nocopy', 'not', 'nowait', 'null', 'number_base', 'object',
            'ocicoll', 'ocidate', 'ocidatetime', 'ociduration', 'ociinterval', 'ociloblocator', 'ocinumber', 'ociraw',
            'ociref', 'ocirefcursor', 'ocirowid', 'ocistring', 'ocitype', 'of', 'on', 'only', 'opaque', 'open', 'operator',
            'option', 'or', 'oracle', 'oradata', 'order,overlaps', 'organization', 'orlany', 'orlvary', 'others', 'out',
            'overriding', 'package', 'parallel_enable', 'parameter', 'parameters', 'partition', 'pascal', 'pipe',
            'pipelined', 'pragma', 'precision', 'prior', 'private', 'procedure', 'public', 'raise', 'range', 'raw', 'read',
            'record', 'ref', 'reference', 'rem', 'remainder', 'rename', 'resource', 'result', 'return', 'returning',
            'reverse', 'revoke', 'rollback', 'row', 'sample', 'save', 'savepoint', 'sb1', 'sb2', 'sb4', 'second', 'segment',
            'select', 'self', 'separate', 'sequence', 'serializable', 'set', 'share', 'short', 'size', 'size_t', 'some',
            'sparse', 'sql', 'sqlcode', 'sqldata', 'sqlname', 'sqlstate', 'standard', 'start', 'static', 'stddev', 'stored',
            'string', 'struct', 'style', 'submultiset', 'subpartition', 'substitutable', 'subtype', 'sum', 'synonym',
            'tabauth', 'table', 'tdo', 'the', 'then', 'time', 'timestamp', 'timezone_abbr', 'timezone_hour', 'timezone_minute',
            'timezone_region', 'to', 'trailing', 'transac', 'transactional', 'trusted', 'type', 'ub1', 'ub2', 'ub4', 'under',
            'union', 'unique', 'unsigned', 'untrusted', 'update', 'use', 'using', 'valist', 'value', 'values', 'variable',
            'variance', 'varray', 'varying', 'view', 'views', 'void', 'when', 'where', 'while', 'with', 'work', 'wrapped',
            'write', 'year', 'zone']

        self._keywords = set(keywords_as_list)

    def sql_type(self, sql_ansi_type):
        ansi_type = sql_ansi_type[0]
        result = sql_ansi_type

        if ansi_type == 'decimal':
            oracle_type = 'number'
            _, scale, precision = sql_ansi_type
            result = (oracle_type, scale, precision)

        elif ansi_type == 'varchar':
            oracle_type = 'varchar2'
            length = sql_ansi_type[1]
            result = (oracle_type, length)

        elif ansi_type == 'int':
            length = sql_ansi_type[1]
            if length > 31:
                result = ('number', length, 0)

        return result


class MSSqlDialect(AnsiSqlDialect):

    def __init__(self):
        keywords = [
            'add', 'all', 'alter', 'and', 'any', 'as', 'asc', 'authorization', 'backup', 'begin', 'between', 'break',
            'browse', 'bulk', 'by', 'cascade', 'case', 'check', 'checkpoint', 'close', 'clustered', 'coalesce', 'collate',
            'column', 'commit', 'compute', 'constraint', 'contains', 'containstable', 'continue', 'convert', 'create',
            'cross', 'current', 'current_date', 'current_time', 'current_timestamp', 'current_user', 'cursor', 'database',
            'dbcc', 'deallocate', 'declare', 'default', 'delete', 'deny', 'desc', 'disk', 'distinct', 'distributed',
            'double', 'drop', 'dump', 'else', 'end', 'errlvl', 'escape', 'except', 'exec', 'execute', 'exists', 'exit',
            'external', 'fetch', 'file', 'fillfactor', 'for', 'foreign', 'freetext', 'freetexttable', 'from', 'full',
            'function', 'goto', 'grant', 'group', 'having', 'holdlock', 'identity', 'identitycol', 'identity_insert',
            'if', 'in', 'index', 'inner', 'insert', 'intersect', 'into', 'is', 'join', 'key', 'kill', 'left', 'like',
            'lineno', 'load', 'merge', 'national', 'nocheck', 'nonclustered', 'not', 'null', 'nullif', 'of', 'off',
            'offsets', 'on', 'open', 'opendatasource', 'openquery', 'openrowset', 'openxml', 'option', 'or', 'order',
            'outer', 'over', 'percent', 'pivot', 'plan', 'precision', 'primary', 'print', 'proc', 'procedure', 'public',
            'raiserror', 'read', 'readtext', 'reconfigure', 'references', 'replication', 'restore', 'restrict', 'return',
            'revert', 'revoke', 'right', 'rollback', 'rowcount', 'rowguidcol', 'rule', 'save', 'schema', 'securityaudit',
            'select', 'semantickeyphrasetable', 'semanticsimilaritydetailstable', 'semanticsimilaritytable', 'session_user',
            'set', 'setuser', 'shutdown', 'some', 'statistics', 'system_user', 'table', 'tablesample', 'textsize', 'then',
            'to', 'top', 'tran', 'transaction', 'trigger', 'truncate', 'try_convert', 'tsequal', 'union', 'unique', 'unpivot',
            'update', 'updatetext', 'use', 'user', 'values', 'varying', 'view', 'waitfor', 'when', 'where', 'while', 'with',
            'withingroup', 'writetext']

        self._keywords = set(keywords)

    def sql_type(self, sql_ansi_type):
        ansi_type = sql_ansi_type[0]
        result = sql_ansi_type

        if ansi_type == 'int':
            length = sql_ansi_type[1]

            if length <= 15:
                result = ('smallint', length)
            elif length <= 31:
                result = ('int', length)
            elif length <= 63:
                result = ('bigint', length)
            else:
                result = ('decimal', length, 0)

        return result


ANSI_SQL_DIALECT = AnsiSqlDialect()


def assert_is_valid_dialect(dialect):
    assert dialect in (ANSI, DB2, MSSQL, MYSQL, ORACLE), 'dialect=%r' % dialect


def write_create(cid_path, cid_reader):
    #TODO: add option for different cid types
    cid_reader.read(cid_path, rowio.excel_rows(cid_path))

    create_path = os.path.splitext(cid_path)[0] + '_create.sql'
    # TODO: Add option to specify target folder for SQL files.
    _log.info('write SQL create statements to "%s"', create_path)
    with io.open(create_path, 'w', encoding='utf-8') as create_file:
        # TODO: Add option for encoding.
        sql_factory = SqlFactory(cid_reader, os.path.splitext(cid_path)[0])
        create_file.write(sql_factory.create_table_statement())
        # TODO: Add option for target SQL dialect


class SqlFactory(object):
    def __init__(self, cid, table, dialect=ANSI):
        self._cid = cid
        self._table = table
        self._dialect = dialect

        assert_is_valid_dialect(self._dialect)

    @property
    def cid(self):
        return self._cid

<<<<<<< HEAD
    # get column definitions and constraints for all fields
    for field in cid.field_formats:
        column_def, constraint = field.as_sql(dialect)
        result += column_def + ",\n"
=======
    def sql_fields(self):
        """
        Tuples `(field_name, field_type, length, precision, is_not_null, default_value)`
        """
        for field in self._cid.field_formats:
            sql_type, sql_length, sql_precision = (field.sql_ansi_type() + (None, None))[:3]
            assert sql_type in ('varchar', 'decimal', 'int', 'date')
>>>>>>> f1444be3

            row = (field.field_name, sql_type, sql_length, sql_precision, field.is_allowed_to_be_empty,
                   field.empty_value)
            yield row

    def create_table_statement(self):
        result = "create table " + self._table + " (\n"
        first_field = True

        # get column definitions for all fields
        for field_name, field_type, length, precision, is_not_null, default_value in self.sql_fields():
            if not first_field:
                result += ",\n"

            column_def = field_name + " " + field_type
            if length is not None and precision is None:
                column_def += "(" + str(length) + ")"
            elif length is not None and precision is not None:
                column_def += "(" + str(length) + ", " + str(precision) + ")"

            if not is_not_null:
                column_def += " not null"

            if default_value is not None and len(default_value) > 0:
                column_def += " default " + str(default_value)

            result += column_def

            if first_field:
                first_field = False

        result += ");"

        return result

    def create_index_statements(self):
        pass

<<<<<<< HEAD
    create_path = os.path.splitext(cid_path)[0] + '_create.sql'
    # TODO: Add option to specify target folder for SQL files.
    _log.info('write SQL create statements to "%s"', create_path)
    with io.open(create_path, 'w', encoding='utf-8') as create_file:
        # TODO: Add option for encoding.
        create_file.write(as_sql_create_table(cid_reader, MYSQL))
        # TODO: Add option for target SQL dialect


def as_sql_create_inserts(cid, source_data_reader):
    """
    :param Cid cid:
    :param validio.Reader source_data_reader:
    :return:
    """
    assert cid
    assert source_data_reader

    file_name = os.path.basename(cid._cid_path)
    table_name = file_name.split('.')[0]

    for row in source_data_reader.rows():
        for i in range(len(row)):

            # HACK: can't use isinstance() function because of circular dependency when importing fields module
            fiel_type = six.text_type((cid.field_formats[i]).__class__.__name__)
            if fiel_type not in ('IntegerFieldFormat', 'DecimalFieldFormat'):
                row[i] = "'" + row[i] + "'"

        result = "insert into %s(%s) values (%s);" % (table_name, ', '.join(cid.field_names), ', '.join(row))
        yield result
=======
    def create_constraint_statements(self):
        pass
>>>>>>> f1444be3
<|MERGE_RESOLUTION|>--- conflicted
+++ resolved
@@ -23,11 +23,8 @@
 import io
 import logging
 import os.path
-<<<<<<< HEAD
 import six
 import sqlite3
-=======
->>>>>>> f1444be3
 
 from cutplace import _tools
 from cutplace import ranges
@@ -246,12 +243,6 @@
     def cid(self):
         return self._cid
 
-<<<<<<< HEAD
-    # get column definitions and constraints for all fields
-    for field in cid.field_formats:
-        column_def, constraint = field.as_sql(dialect)
-        result += column_def + ",\n"
-=======
     def sql_fields(self):
         """
         Tuples `(field_name, field_type, length, precision, is_not_null, default_value)`
@@ -259,7 +250,6 @@
         for field in self._cid.field_formats:
             sql_type, sql_length, sql_precision = (field.sql_ansi_type() + (None, None))[:3]
             assert sql_type in ('varchar', 'decimal', 'int', 'date')
->>>>>>> f1444be3
 
             row = (field.field_name, sql_type, sql_length, sql_precision, field.is_allowed_to_be_empty,
                    field.empty_value)
@@ -298,39 +288,5 @@
     def create_index_statements(self):
         pass
 
-<<<<<<< HEAD
-    create_path = os.path.splitext(cid_path)[0] + '_create.sql'
-    # TODO: Add option to specify target folder for SQL files.
-    _log.info('write SQL create statements to "%s"', create_path)
-    with io.open(create_path, 'w', encoding='utf-8') as create_file:
-        # TODO: Add option for encoding.
-        create_file.write(as_sql_create_table(cid_reader, MYSQL))
-        # TODO: Add option for target SQL dialect
-
-
-def as_sql_create_inserts(cid, source_data_reader):
-    """
-    :param Cid cid:
-    :param validio.Reader source_data_reader:
-    :return:
-    """
-    assert cid
-    assert source_data_reader
-
-    file_name = os.path.basename(cid._cid_path)
-    table_name = file_name.split('.')[0]
-
-    for row in source_data_reader.rows():
-        for i in range(len(row)):
-
-            # HACK: can't use isinstance() function because of circular dependency when importing fields module
-            fiel_type = six.text_type((cid.field_formats[i]).__class__.__name__)
-            if fiel_type not in ('IntegerFieldFormat', 'DecimalFieldFormat'):
-                row[i] = "'" + row[i] + "'"
-
-        result = "insert into %s(%s) values (%s);" % (table_name, ', '.join(cid.field_names), ', '.join(row))
-        yield result
-=======
     def create_constraint_statements(self):
-        pass
->>>>>>> f1444be3
+        pass