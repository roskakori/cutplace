--- conflicted
+++ resolved
@@ -23,11 +23,8 @@
 from cutplace import _tools
 from cutplace import errors
 from cutplace import ranges
-<<<<<<< HEAD
 from cutplace import fields
-=======
 from cutplace import data
->>>>>>> 1b5e10d6
 
 import unittest
 
